"""TestGen Copilot package."""

from .core import identity
from .generator import GenerationConfig, TestGenerator
from .security import SecurityScanner, SecurityIssue, SecurityReport
from .vscode import scaffold_extension, suggest_from_diagnostics, write_usage_docs
from .coverage import CoverageAnalyzer, ParallelCoverageAnalyzer, CoverageResult
from .quality import TestQualityScorer
<<<<<<< HEAD
from .file_utils import safe_read_file, FileSizeError, safe_parse_ast, SyntaxErrorStrategy
from .resource_limits import (
    MemoryMonitor, BatchProcessor, TimeoutHandler, ResourceMemoryError,
    safe_parse_ast_with_timeout, validate_test_content,
    AST_PARSE_TIMEOUT, MAX_PROJECT_FILES
)
=======
from .file_utils import safe_read_file, FileSizeError
from .resource_limits import ResourceLimits, ResourceMonitor, CircuitBreaker
from .ast_utils import safe_parse_ast, ASTParsingError, extract_functions, extract_classes
>>>>>>> f9822978

__all__ = [
    "identity",
    "GenerationConfig",
    "TestGenerator",
    "SecurityScanner",
    "SecurityIssue",
    "SecurityReport",
    "scaffold_extension",
    "suggest_from_diagnostics",
    "write_usage_docs",
    "CoverageAnalyzer",
    "ParallelCoverageAnalyzer",
    "CoverageResult",
    "TestQualityScorer",
    "safe_read_file",
    "FileSizeError",
<<<<<<< HEAD
    "safe_parse_ast",
    "SyntaxErrorStrategy",
    "MemoryMonitor",
    "BatchProcessor",
    "TimeoutHandler",
    "ResourceMemoryError",
    "safe_parse_ast_with_timeout",
    "validate_test_content",
    "AST_PARSE_TIMEOUT",
    "MAX_PROJECT_FILES",
=======
    "ResourceLimits",
    "ResourceMonitor", 
    "CircuitBreaker",
    "safe_parse_ast",
    "ASTParsingError",
    "extract_functions",
    "extract_classes",
>>>>>>> f9822978
]<|MERGE_RESOLUTION|>--- conflicted
+++ resolved
@@ -6,18 +6,12 @@
 from .vscode import scaffold_extension, suggest_from_diagnostics, write_usage_docs
 from .coverage import CoverageAnalyzer, ParallelCoverageAnalyzer, CoverageResult
 from .quality import TestQualityScorer
-<<<<<<< HEAD
 from .file_utils import safe_read_file, FileSizeError, safe_parse_ast, SyntaxErrorStrategy
 from .resource_limits import (
     MemoryMonitor, BatchProcessor, TimeoutHandler, ResourceMemoryError,
     safe_parse_ast_with_timeout, validate_test_content,
     AST_PARSE_TIMEOUT, MAX_PROJECT_FILES
 )
-=======
-from .file_utils import safe_read_file, FileSizeError
-from .resource_limits import ResourceLimits, ResourceMonitor, CircuitBreaker
-from .ast_utils import safe_parse_ast, ASTParsingError, extract_functions, extract_classes
->>>>>>> f9822978
 
 __all__ = [
     "identity",
@@ -35,7 +29,6 @@
     "TestQualityScorer",
     "safe_read_file",
     "FileSizeError",
-<<<<<<< HEAD
     "safe_parse_ast",
     "SyntaxErrorStrategy",
     "MemoryMonitor",
@@ -46,7 +39,6 @@
     "validate_test_content",
     "AST_PARSE_TIMEOUT",
     "MAX_PROJECT_FILES",
-=======
     "ResourceLimits",
     "ResourceMonitor", 
     "CircuitBreaker",
@@ -54,5 +46,4 @@
     "ASTParsingError",
     "extract_functions",
     "extract_classes",
->>>>>>> f9822978
 ]