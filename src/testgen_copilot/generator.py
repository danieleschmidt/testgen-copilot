--- conflicted
+++ resolved
@@ -9,13 +9,9 @@
 from typing import Iterable, List
 
 from .logging_config import get_generator_logger, LogContext
-<<<<<<< HEAD
 from .file_utils import safe_read_file, FileSizeError, safe_parse_ast
-=======
-from .file_utils import safe_read_file, FileSizeError
 from .resource_limits import ResourceMonitor, ResourceLimits
 from .ast_utils import safe_parse_ast, extract_functions
->>>>>>> f9822978
 
 
 @dataclass
@@ -202,15 +198,8 @@
         logger = get_generator_logger()
         
         try:
-<<<<<<< HEAD
             tree, content = safe_parse_ast(path)
             functions = [node for node in tree.body if isinstance(node, ast.FunctionDef)]
-=======
-            content = safe_read_file(path)
-            # Use common AST parsing utility for consistent error handling
-            tree = safe_parse_ast(content, path)
-            functions = extract_functions(tree)
->>>>>>> f9822978
             
             logger.debug("Parsed functions from source file", {
                 "source_file": str(path),
@@ -221,13 +210,8 @@
             
             return functions
             
-<<<<<<< HEAD
         except (FileNotFoundError, PermissionError, ValueError, FileSizeError, OSError, SyntaxError) as e:
             # Errors are already logged by safe_parse_ast with structured context
-=======
-        except (FileNotFoundError, PermissionError, ValueError, FileSizeError, OSError) as e:
-            # File reading errors are already logged by safe_read_file
->>>>>>> f9822978
             raise
         # ASTParsingError from safe_parse_ast will bubble up with proper context
 
@@ -409,7 +393,6 @@
         
         with logger.time_operation("javascript_test_generation", {"source_file": str(source_path)}):
             try:
-<<<<<<< HEAD
                 names = self._parse_js_functions(source_path)
                 logger.debug("Parsed JavaScript functions", {
                     "function_count": len(names),
@@ -466,33 +449,6 @@
                     "error_message": str(e)
                 })
                 raise
-=======
-                out_dir.mkdir(parents=True, exist_ok=True)
-            except (OSError, PermissionError) as e:
-                raise PermissionError(f"Cannot create output directory {out_dir}: {e}")
-            
-            out_file = out_dir / f"{source_path.stem}.test.js"
-            
-            try:
-                out_file.write_text("\n".join(lines).rstrip() + "\n")
-            except (OSError, PermissionError) as e:
-                raise PermissionError(f"Cannot write test file {out_file}: {e}")
-            
-            logger.info("Generated JavaScript tests", {
-                "output_file": str(out_file),
-                "function_count": len(names),
-                "language": "javascript"
-            })
-            return out_file
-            
-        except Exception as e:
-            logger.error("Failed to generate JavaScript tests", {
-                "source_file": str(source_path),
-                "error_type": type(e).__name__,
-                "error_message": str(e)
-            })
-            raise
->>>>>>> f9822978
 
     def _parse_js_functions(self, path: Path) -> List[str]:
         logger = get_generator_logger()
@@ -566,17 +522,10 @@
             except (OSError, PermissionError) as e:
                 raise PermissionError(f"Cannot write test file {out_file}: {e}")
             
-<<<<<<< HEAD
             logger.info("Java tests generated successfully", {
                 "output_file": str(out_file),
                 "method_count": len(methods),
                 "test_content_length": len("\n".join(lines))
-=======
-            logger.info("Generated Java tests", {
-                "output_file": str(out_file),
-                "method_count": len(methods),
-                "language": "java"
->>>>>>> f9822978
             })
             return out_file
             
@@ -654,17 +603,10 @@
             except (OSError, PermissionError) as e:
                 raise PermissionError(f"Cannot write test file {out_file}: {e}")
             
-<<<<<<< HEAD
             logger.info("C# tests generated successfully", {
                 "output_file": str(out_file),
                 "method_count": len(methods),
                 "test_content_length": len("\n".join(lines))
-=======
-            logger.info("Generated C# tests", {
-                "output_file": str(out_file),
-                "method_count": len(methods),
-                "language": "csharp"
->>>>>>> f9822978
             })
             return out_file
             
