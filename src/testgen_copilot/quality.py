--- conflicted
+++ resolved
@@ -6,13 +6,9 @@
 import logging
 from pathlib import Path
 
-<<<<<<< HEAD
 from .file_utils import safe_read_file, FileSizeError, safe_parse_ast
-=======
-from .file_utils import safe_read_file, FileSizeError
 from .logging_config import get_quality_logger
 from .ast_utils import safe_parse_ast, ASTParsingError
->>>>>>> f9822978
 
 
 class TestQualityScorer:
@@ -46,11 +42,9 @@
             
             for path in test_files:
                 try:
-<<<<<<< HEAD
                     result = safe_parse_ast(path, raise_on_syntax_error=False)
                     if result is None:
                         # safe_parse_ast already logged the syntax error
-=======
                     try:
                         content = safe_read_file(path)
                     except (FileNotFoundError, PermissionError, ValueError, FileSizeError, OSError) as e:
@@ -64,7 +58,6 @@
                             "file_path": str(path),
                             "error_message": str(e)
                         })
->>>>>>> f9822978
                         continue
                     tree, content = result
                     
@@ -113,11 +106,9 @@
             
             for path in test_files:
                 try:
-<<<<<<< HEAD
                     result = safe_parse_ast(path, raise_on_syntax_error=False)
                     if result is None:
                         # safe_parse_ast already logged the syntax error
-=======
                     try:
                         content = safe_read_file(path)
                     except (FileNotFoundError, PermissionError, ValueError, FileSizeError, OSError) as e:
@@ -131,7 +122,6 @@
                             "file_path": str(path),
                             "error_message": str(e)
                         })
->>>>>>> f9822978
                         continue
                     tree, content = result
                     
@@ -326,13 +316,7 @@
             
             for path in test_files:
                 try:
-<<<<<<< HEAD
                     tree, content = safe_parse_ast(path)
-=======
-                    content = safe_read_file(path)
-                    tree = safe_parse_ast(content, path)
->>>>>>> f9822978
-                    
                     test_functions = self._find_test_functions(tree)
                     for func_info in test_functions:
                         total_functions += 1
